import * as vscode from 'vscode';
import { logMessage } from './extension';
import { IToolCall } from './chat/chatHelpers';
import { Diagram } from './diagram';
import { DiagramEditorPanel, WebviewResources } from './diagramEditorPanel';
import { DiagramDocument } from './diagramDocument';
import { groqEnabled, callWithGroq as sendGroqRequest } from './groqHandler';
import { checkForMermaidExtensions, formatMermaidErrorToNaturalLanguage } from './mermaidHelpers';

const llmInstructions = `
You are helpful chat assistant that creates diagrams for the user using the mermaid syntax.
The output diagram should represent an outline of the document.
Use tools to help you formulate the structure of the code.
You must provide a valid mermaid diagram prefixed with a line containing  \`\`\`mermaid
and suffixed with a line containing \`\`\`.
Only ever include the \`\`\` delimiter in the two places mentioned above.
Do not include any other text before or after the diagram, only include the diagram.
`;

let outlineViewCancellationTokenSource: vscode.CancellationTokenSource | undefined;
let followActiveDocument = false;
const followOutlineContextKey = 'copilot-mermAId-diagram.followActiveDocument';
const isShowingDiagramContextKey = 'copilot-mermAId-diagram.isShowingDiagram';

export function registerOutlineView(context: vscode.ExtensionContext) {
    const outlineView = new OutlineViewProvider(context);
    context.subscriptions.push(
        vscode.window.registerWebviewViewProvider(
            OutlineViewProvider.viewType,
            outlineView,
            { webviewOptions: { retainContextWhenHidden: true } }
        )
    );
    context.subscriptions.push(
        vscode.commands.registerCommand('copilot-mermAId-diagram.refresh-outline', () => {
            // Cancel the previous token if it exists
            if (outlineViewCancellationTokenSource) {
                outlineViewCancellationTokenSource.cancel();
            }
            outlineViewCancellationTokenSource = new vscode.CancellationTokenSource();
            outlineView.generateOutlineDiagram(outlineViewCancellationTokenSource.token);
        }),
        vscode.commands.registerCommand('copilot-mermAId-diagram.enable-follow-outline', () => {
            followActiveDocument = true;
            vscode.commands.executeCommand('setContext', followOutlineContextKey, true);
            // trigger a refresh on command to following the diagram
            vscode.commands.executeCommand('copilot-mermAId-diagram.refresh-outline');

        }),
        vscode.commands.registerCommand('copilot-mermAId-diagram.disable-follow-outline', () => {
            followActiveDocument = false;
            vscode.commands.executeCommand('setContext', followOutlineContextKey, false);
        }),
        vscode.commands.registerCommand('copilot-mermAId-diagram.view-markdown-source-from-outline', async () => {
            if (!outlineView.diagram) {
                logMessage('No diagram found to show source');
                return;
            }
            await DiagramDocument.createAndShow(outlineView.diagram);
        }),
        vscode.commands.registerCommand('copilot-mermAId-diagram.open-in-window-from-outline', async () => {
            if (!outlineView.diagram) {
                logMessage('No diagram found to open in window');
                return;
            }
            await DiagramEditorPanel.createOrShow(outlineView.diagram);
        }),
    );

    // Listen for active text editor change
    vscode.window.onDidChangeActiveTextEditor((e: vscode.TextEditor | undefined) => {
        if (!e) {
            logMessage('Active document changed to: none');
            return;
        }
        logMessage(`Active document changed to: ${e.document?.fileName} (scheme=${e.document?.uri?.scheme})`);
        if (followActiveDocument && e.document?.uri?.scheme === 'file') {
            logMessage('Refreshing outline diagram');
            vscode.commands.executeCommand('copilot-mermAId-diagram.refresh-outline');
        }
    });
}

class OutlineViewProvider implements vscode.WebviewViewProvider {
    public static readonly viewType = 'mermaid-outline-diagram';

    private _view?: vscode.WebviewView;
    private _webviewResources?: WebviewResources;
    private parseDetails: { success: true } | { success: false; error: string; friendlyError?: string } | undefined = undefined;
    private _diagram?: Diagram;

    public get diagram(): Diagram | undefined {
        return this._diagram;
    }

    public async generateOutlineDiagram(cancellationToken: vscode.CancellationToken) {
        if (!this._view) {
            return;
        }
        logMessage('Generating outline diagram...');
        try {
            vscode.window.withProgress({
                location: { viewId: 'mermaid-outline-diagram' },
                cancellable: false,
                title: 'Generating outline diagram',
            }, async (progress, _) => {
                this.setGeneratingPage();
                const { success } = await this.promptLLMToUpdateWebview(cancellationToken);
                if (cancellationToken.isCancellationRequested) {
                    logMessage('Cancellation requested, not updating webview');
                    return;
                }
                if (success) {
                    vscode.commands.executeCommand('setContext', isShowingDiagramContextKey, true);
                } else {
                    logMessage(`Error generating outline diagram from LLM`);
                    this.setContinueInChatPage();
                }
            });
        } catch (e) {
            logMessage(`UNHANDLED error generating outline diagram (cancelled=${cancellationToken.isCancellationRequested}): ${e}`);
<<<<<<< HEAD
            this.setContinueInChatPage();
=======
            if (!cancellationToken.isCancellationRequested) {
                this.setErrorPage();
            }
            if (e instanceof Error && e.message.includes("Invalid API Key")) {
                vscode.window.showErrorMessage(`Invalid API Key for GROQ`);
            }
>>>>>>> 240c21fa
        }
    }

    public async resolveWebviewView(webviewView: vscode.WebviewView, context: vscode.WebviewViewResolveContext, token: vscode.CancellationToken): Promise<void> {
        this._view = webviewView;
        this._webviewResources = DiagramEditorPanel.getWebviewResources(this._view.webview);

        webviewView.webview.options = {
            enableScripts: true,
        };

        this._view.webview.onDidReceiveMessage(
            async message => {
                switch (message.command) {
                    case 'continue-in-chat':
                        logMessage('Continuing in chat from outline view...');
                        await vscode.commands.executeCommand('workbench.action.chat.open');
                        await vscode.commands.executeCommand('workbench.action.chat.sendToNewChat', { inputValue: '@mermAId /help' });
                        this.setLandingPage();
                        break;
                    case 'mermaid-source':
                        if (!this._diagram) {
                            logMessage('UNEXPECTED: No diagram found to show source');
                            return;
                        }
                        await DiagramDocument.createAndShow(this._diagram);
                        checkForMermaidExtensions();
                        break;
                    case 'parse-result':
                        logMessage(`(Outline) Parse Result: ${JSON.stringify(message)}`);
                        const friendlyError: string | undefined = formatMermaidErrorToNaturalLanguage(message);
                        // Setting this field will move state forward
                        this.parseDetails = {
                            success: message.success ?? false,
                            error: message?.error,
                            friendlyError
                        };
                        break;
                    default:
                        logMessage(`(Outline) Unhandled message: ${JSON.stringify(message)}`);
                }
            },
            null,
        );

        this.setLandingPage();
    }

    private async promptLLMToUpdateWebview(cancellationToken: vscode.CancellationToken) {
        const doc = vscode.window.activeTextEditor?.document;
        if (!doc || !this._view) {
            return { success: false, error: 'No document or view' };
        }

        const model = await this.getModel();
        if (!model) {
            return { success: false, error: 'No model' };
        }
        const options: vscode.LanguageModelChatRequestOptions = {
            justification: 'To display a dynamic diagram of the file outline',
            tools: vscode.lm.tools.map((tool): vscode.LanguageModelChatTool => {
                return {
                    name: tool.name,
                    description: tool.description,
                    parametersSchema: tool.parametersSchema ?? {}
                };
            }),
        };
        logMessage(`Available tools: ${options.tools?.map(tool => tool.name)?.join(', ')}`);
        if (cancellationToken.isCancellationRequested) {
            return { success: false, error: 'Cancelled' };
        }

        const messages = [
            vscode.LanguageModelChatMessage.Assistant(llmInstructions),
            vscode.LanguageModelChatMessage.User(`The file the user currently has open is: ${doc.uri.fsPath} with contents: ${doc.getText()}`),
        ];

        // A flag to enable groq if API key is present      
        let localGroqEnabled = groqEnabled;
        if (groqEnabled) {
            // If api key is present, also check the setting
            const setting = vscode.workspace.getConfiguration('mermaid').get('groqEnabled');
            if (setting === false) {
                // if setting turns off groq, do so in extension
                localGroqEnabled = false;
            }
            // otherwise keep it on
        }

        // Recursive
        let retries = 0;
        const runWithTools = async () => {
            const toolCalls: IToolCall[] = [];
            let mermaidDiagram = '';

            if (cancellationToken.isCancellationRequested) {
                return { success: false, error: 'Cancelled' };
            }

            let response;
            if (localGroqEnabled) {
                response = await sendGroqRequest(messages);
            } else {
                response = await model.sendRequest(messages, options, cancellationToken);
            }
            // Loop for reading response from the LLM
            for await (let part of response.stream) {
                if (part !== null && 'choices' in (part as any)) {
                    // This is a hack to get around Groq return style and convert it the desired shape
                    try {
                        const justDelta = (part as any).choices[0]?.delta;
                        const toolCall = (part as any).choices[0]?.delta?.tool_calls;
                        const partContent: string = (part as any).choices[0]?.delta?.content;
                        if (partContent) {
                            // do not translate if undefined
                            part = new vscode.LanguageModelTextPart(partContent);
                        }
                        if (toolCall) {
                            // translate tool call to a tool call object
                            const args = toolCall[0].function.arguments;
                            const argsParsed = JSON.parse(toolCall[0].function.arguments);
                            // groq only has one tool, so we can hardcode the name
                            const toolName = "mermAId_get_symbol_definition";
                            const id = toolCall[0].id;
                            part = new vscode.LanguageModelToolCallPart(toolName, id, argsParsed);
                        }

                    } catch (e) {
                        logMessage(`ERR: ${e}`);
                        console.log(e);
                    }
                }
                if (part instanceof vscode.LanguageModelTextPart) {
                    mermaidDiagram += part.value;
                } else if (part instanceof vscode.LanguageModelToolCallPart) {
                    const toolUsed = vscode.lm.tools.find(t => t.name === part.name);
                    logMessage(`🛠️ Used tool '${toolUsed?.name}' to generate diagram`);
                    if (!toolUsed) {
                        throw new Error(`Tool ${part.name} invalid`);
                    }
                    const parameters = part.parameters;

                    toolCalls.push({
                        call: part,
                        result: vscode.lm.invokeTool(toolUsed.name,
                            {
                                parameters,
                                toolInvocationToken: undefined,
                            }, cancellationToken),
                        tool: toolUsed
                    });
                }

                // if any tools were used, add them to the context and re-run the query
                if (toolCalls.length) {
                    const assistantMsg = vscode.LanguageModelChatMessage.Assistant('');
                    assistantMsg.content2 = toolCalls.map(toolCall => new vscode.LanguageModelToolCallPart(toolCall.tool.name, toolCall.call.callId, toolCall.call.parameters));
                    messages.push(assistantMsg);
                    for (const toolCall of toolCalls) {
                        // NOTE that the result of calling a function is a special content type of a USER-message
                        const message = vscode.LanguageModelChatMessage.User('');
                        const tooolResult = await toolCall.result;
                        message.content2 = [new vscode.LanguageModelToolResultPart(toolCall.call.callId, [tooolResult])];
                        messages.push(message);
                    }

                    // IMPORTANT The prompt must end with a USER message (with no tool call)
                    messages.push(vscode.LanguageModelChatMessage.User(`Above is the result of calling the functions ${toolCalls.map(call => call.tool.name)?.join(', ')}. Use this as you iterate on the mermaid diagram.`));

                    // RE-enter
                    return runWithTools();
                }
            } // done with stream loop

            logMessage(`Received candidate mermaid outline, moving to validation, for file: ${mermaidDiagram}`);
            logMessage(mermaidDiagram);

            // Validate the diagram
            let result: { success: true } | { success: false, error: string; friendlyError?: string } | undefined = undefined;
            let candidateNextDiagram = undefined;
            if (mermaidDiagram.length === 0) {
                // Diagram isn't valid if it is empty, no need to try and parse it, give better error back to model
                result = { success: false, error: "Empty diagram" };
                messages.push(vscode.LanguageModelChatMessage.User(`The diagram is empty, please retry`));
                // this may occur if groq reached max tokens, so disable groq as a fallback
                localGroqEnabled = false;
                messages.push(vscode.LanguageModelChatMessage.User(`diagram returned was empty (turning off groq if on)`));
            } else {
                candidateNextDiagram = new Diagram(mermaidDiagram);
                result = await this.validate(candidateNextDiagram, cancellationToken);
            }


            if (result.success) {
                logMessage("Outline generation and validation success");
                return result;
            }

            //  -- Handle parse error

            logMessage(`Outline generation not success (on retry ${++retries})`); // seen some with diagram = ```
            if (retries < 4) {

                // --- Try to manually fix

                // TODO: 
                //     Below is commented because calling this.validate is causing a race (due to how it sets this.parseDetails)
                //
                // check for inner braces error, remove if exists
                // const regex = /\{[^{}]*\{[^{}]*\}[^{}]*\}/g;
                // const regexMatches = mermaidDiagram.match(regex);
                // if (regexMatches?.length && regexMatches.length > 0) {
                //     logMessage(`Removing inner braces from diagram....`);
                //     const diagram = removeInnerBracesAndContent(mermaidDiagram);
                //     const candidateNextDiagram2 = new Diagram(diagram);
                //     const { success } = await this.validate(candidateNextDiagram2, cancellationToken);
                //     if (success) {
                //         logMessage("(Inner brace check) Outline generation and validation success");
                //         return result;
                //     }
                // }

                // -- Prompt LLM to fix

                messages.push(
                    vscode.LanguageModelChatMessage.User(`Please fix mermaid parse errors to make the diagram render correctly.`)
                );

                if (result.friendlyError) {
                    messages.push(
                        vscode.LanguageModelChatMessage.User(result.friendlyError)
                    );
                }

                messages.push(
                    vscode.LanguageModelChatMessage.User(
                        `The raw error reported is: ${result.error}`
                    )
                );

                if (candidateNextDiagram) {
                    messages.push(
                        vscode.LanguageModelChatMessage.User(`The produced diagram with the parse error is:\n${candidateNextDiagram.content}`)
                    );
                }

                if (retries === 2) {
                    // Disable groq for the third retry since OpenAI can be more dependable
                    logMessage('Disabling groq for the third retry');
                    localGroqEnabled = false;
                }
                return runWithTools();
            } else {
                return { success: false, error: "Exhausted retries" };
            }
        }; // done with runWithTools

        return await runWithTools();
    }

    private async validate(candidateNextDiagram: Diagram, cancellationToken: vscode.CancellationToken): Promise<{ success: true } | { success: false, error: string; friendlyError?: string }> {
        if (cancellationToken.isCancellationRequested) {
            return { success: false, error: 'Cancelled' };
        }
        this.parseDetails = undefined; // TODO: This feels race-y.
        if (!this._view) {
            logMessage('FAIL! No view found - where did it go!');
            return { success: false, error: 'No view found. This is unexpected.' };
        }
        this._view.webview.html = DiagramEditorPanel.getHtmlToValidateMermaid(this._view.webview, candidateNextDiagram);
        // wait for parseDetails to be set via message posted from webview
        return new Promise<{ success: true } | { success: false; error: string; friendlyError?: string }>((resolve) => {
            const interval = setInterval(() => {
                if (this.parseDetails !== undefined) {
                    clearInterval(interval);
                    if (this.parseDetails.success) {
                        if (!this._view) {
                            logMessage('FAIL! No view found - where did it go!');
                            return { success: false, error: 'No view found. This is unexpected.' };
                        }
                        if (cancellationToken.isCancellationRequested) {
                            return { success: false, error: 'Cancelled' };
                        }
                        this._view.webview.html = DiagramEditorPanel.getHtmlForWebview(this._view.webview, candidateNextDiagram);
                        this._diagram = candidateNextDiagram;
                        resolve({ success: true });
                    } else {
                        resolve({ success: false, error: this.parseDetails.error });
                    }
                }
            }, 100);
        });
    }

    private async getModel(): Promise<vscode.LanguageModelChat | undefined> {
        const models = await vscode.lm.selectChatModels();
        if (!models.length) {
            logMessage('FAIL! No LLM model found');
            return;
        }
        const model = models.find(m => m.family === 'gpt-4o' && m.vendor === 'copilot'); // TODO: Hardcoding to avoid a bug with selector object
        if (!model) {
            logMessage('FAIL! Preferred LLM model not found');
            return;
        }
        return model;
    }

    private template(innerHtmlContent: string, styleCssContent?: string) {
        const { codiconsUri } = this._webviewResources!; // TODO: Assumes caller has already confirmed this is set
        return `
            <!DOCTYPE html>
            <html lang="en">
            <head>
                <meta charset="UTF-8">
                <meta name="viewport" content="width=device-width, initial-scale=0.5">
                <link href="${codiconsUri}" rel="stylesheet">
                <title>MermAId Outline Diagram</title>
                <style>
                    ${styleCssContent}
                </style>
            </head>
            <body>
                ${innerHtmlContent}
            </body>
            </html>
        `;
    }

    private setGeneratingPage() {
        vscode.commands.executeCommand('setContext', isShowingDiagramContextKey, false);
        if (!this._view || !this._webviewResources) {
            logMessage('ERR: No view or webview resources found');
            return;
        }
        const { animatedGraphUri } = this._webviewResources;
        this._view.webview.html = this.template(`
            <img src="${animatedGraphUri}" alt="Loading image">
        `, `
        body {
            display: flex;
            justify-content: center;
            align-items: center;
            height: 100vh;
            margin: 0;
        }`);
    }

    private setLandingPage() {
        vscode.commands.executeCommand('setContext', isShowingDiagramContextKey, false);
        if (!this._view || !this._webviewResources) {
            logMessage('ERR: No view or webview resources found');
            return;
        }
        this._view.webview.html = this.template(`
            <div style="text-align: center; margin-top:20px">
                <i class="codicon codicon-type-hierarchy-sub" style="font-size: 48px;"></i>
            </div>
            <h1 style="text-align: center; font-weight: bold;">MermAId Outline</h1>
            <p style="text-align: center;">Generate a Mermaid diagram of the active document, powered by Copilot.</p>

            <div style="display: flex; justify-content: center; padding-top: 5px">
            <div style="display: flex; flex-direction: column; align-items: flex-start; gap: 16px;">
                <div style="display: flex; align-items: center; padding-bottom: 0px">
                    <i class="codicon codicon-refresh"></i>
                    <span style="margin-left: 8px;">to regenerate</span>
                </div>
                <div style="display: flex; align-items: center;">
                    <i class="codicon codicon-pin"></i>
                    <span style="margin-left: 8px;">to follow the active document</span>
                </div>
                </div>
            </div>
        `); // TODO: Style, Add buttons?
    }

    private setContinueInChatPage() {
        vscode.commands.executeCommand('setContext', isShowingDiagramContextKey, false);
        if (!this._view || !this._webviewResources) {
            logMessage('ERR: No view or webview resources found');
            return;
        }
        this._view.webview.html = this.template(`
            <script type="module">
            const vscode = acquireVsCodeApi();
            document.getElementById('continue-in-chat-link').addEventListener('click', () => {
            vscode.postMessage({ command: 'continue-in-chat' });
            });
            </script>
            <div style="display: flex; justify-content: center; align-items: center; padding: 20px; text-align: center;">
            <p> For large files and complex diagrams, <a id="continue-in-chat-link" class="vscode-link" href="#">continue in chat</a>.
            </div>
        `,
            `
        body {
            display: flex;
            justify-content: center;
            align-items: center;
            height: 100vh;
            margin: 0;
        }
        .vscode-link {
            color: var(--vscode-textLink-foreground);
            text-decoration: none;
            cursor: pointer;
        }
        .vscode-link:hover {
            text-decoration: underline;
        }`);
    }

    constructor(private readonly context: vscode.ExtensionContext) { }

}

function removeInnerBracesAndContent(str: string) {
    // Match the pattern of double nested curly braces and their contents
    const regex = /\{[^{}]*\{[^{}]*\}[^{}]*\}/g;

    // Replace the entire match with an empty string, effectively removing it
    return str.replace(regex, '');
}
<|MERGE_RESOLUTION|>--- conflicted
+++ resolved
@@ -119,16 +119,9 @@
             });
         } catch (e) {
             logMessage(`UNHANDLED error generating outline diagram (cancelled=${cancellationToken.isCancellationRequested}): ${e}`);
-<<<<<<< HEAD
-            this.setContinueInChatPage();
-=======
-            if (!cancellationToken.isCancellationRequested) {
-                this.setErrorPage();
-            }
             if (e instanceof Error && e.message.includes("Invalid API Key")) {
                 vscode.window.showErrorMessage(`Invalid API Key for GROQ`);
             }
->>>>>>> 240c21fa
         }
     }
 
