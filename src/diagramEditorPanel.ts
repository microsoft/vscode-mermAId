--- conflicted
+++ resolved
@@ -1,12 +1,8 @@
 import * as vscode from 'vscode';
 import { Diagram } from './diagram';
 import { logMessage } from './extension';
-<<<<<<< HEAD
 import { parse } from 'path';
-
-=======
 import { DiagramDocument } from './diagramDocument';
->>>>>>> e167ed90
 
 export class DiagramEditorPanel {
 	/**
