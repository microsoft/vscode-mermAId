import * as vscode from 'vscode';
import { logMessage } from '../extension';
import { Diagram } from '../diagram';
import { DiagramEditorPanel } from '../diagramEditorPanel';
import { renderPrompt, toVsCodeChatMessages } from '@vscode/prompt-tsx';
import { MermaidPrompt, ToolResultMetadata } from './mermaidPrompt';
import { ToolCallRound } from './toolMetadata';
import { COMMAND_OPEN_DIAGRAM_SVG, COMMAND_OPEN_MARKDOWN_FILE } from '../commands';
import { renderMessages } from './chatHelpers';

let developmentMode = false;

export function registerChatParticipant(context: vscode.ExtensionContext) {
    const handler: vscode.ChatRequestHandler = chatRequestHandler;

    developmentMode = context.extensionMode === vscode.ExtensionMode.Development;

    const participant = vscode.chat.createChatParticipant('copilot-diagram.mermAId', handler);
    participant.iconPath = new vscode.ThemeIcon('pie-chart');
    context.subscriptions.push(participant);
    DiagramEditorPanel.extensionUri = context.extensionUri;
}

async function chatRequestHandler(request: vscode.ChatRequest, chatContext: vscode.ChatContext, stream: vscode.ChatResponseStream, token: vscode.CancellationToken) {
    const models = await vscode.lm.selectChatModels({
        vendor: 'copilot',
        family: 'gpt-4o'
    });

    const model = models[0];

    const options: vscode.LanguageModelChatRequestOptions = {
        justification: 'To collaborate on diagrams',
    };

    options.tools = vscode.lm.tools.map((tool): vscode.LanguageModelChatTool => {
        return {
            name: tool.name,
            description: tool.description,
            parametersSchema: tool.parametersSchema ?? {}
        };
    });
    logMessage(`Available tools: ${options.tools.map(tool => tool.name).join(', ')}`);

    let { messages, references } = await renderMessages(model, {
        context: chatContext,
        request,
        toolCallRounds: [],
        toolCallResults: {},
        command: request.command,
        validationError: undefined
    }, stream, developmentMode);

    references.forEach(ref => {
        if (ref.anchor instanceof vscode.Uri || ref.anchor instanceof vscode.Location) {
            stream.reference(ref.anchor);
        }
    });

    let retries = 0;
    const accumulatedToolResults: Record<string, vscode.LanguageModelToolResult> = {};
    const toolCallRounds: ToolCallRound[] = [];

    const runWithFunctions = async (): Promise<void> => {
        if (token.isCancellationRequested) {
            return;
        }

        if (request.command === 'help') {
            stream.markdown(`
## Welcome to the Mermaid Diagram Generator!

Mermaid is a diagramming and charting tool that extends markdown. Visit their [website](https://mermaid.js.org/) to learn more about the tool.

This chat agent generates useful diagrams using Mermaid to help you better understand your code and communicate your ideas to others. You can chat just by typing or use a command for a more specific intent.

### Available Commands:
- **\\uml**: Create Unified Modeling Language graph, or Class Diagram.
- **\\sequence**: Create a sequence Diagram.
- **\\iterate**: To be called when you already have a diagram up to refine, add, and change the existing diagram.

Good luck and happy diagramming!
            `);
            return;
        }

        if (request.command === 'iterate') {
            const diagram = DiagramEditorPanel.currentPanel?.diagram;
            if (!diagram) {
                stream.markdown('No diagram found in editor view. Please create a diagram first to iterate on it.');
                return;
            }
        }

        let isMermaidDiagramStreamingIn = false;
        let mermaidDiagram = '';

        const response = await model.sendRequest(toVsCodeChatMessages(messages), options, token);
        const toolCalls: vscode.LanguageModelToolCallPart[] = [];

        let responseStr = '';
        for await (const part of response.stream) {
            if (part instanceof vscode.LanguageModelTextPart) {
                if (!isMermaidDiagramStreamingIn && part.value.includes('```')) {
                    // When we see a code block, assume it's a mermaid diagram
                    stream.progress('Capturing mermaid diagram from the model...');
                    isMermaidDiagramStreamingIn = true;
                }

                if (isMermaidDiagramStreamingIn) {
                    // Gather the mermaid diagram so we can validate it
                    mermaidDiagram += part.value;
                } else {
                    // Otherwise, render the markdown normally
                    stream.markdown(part.value);
                    responseStr += part.value;
                }
            } else if (part instanceof vscode.LanguageModelToolCallPart) {
                toolCalls.push(part);
            }

        }

        if (toolCalls.length) {
            toolCallRounds.push({
                response: responseStr,
                toolCalls
            });
            const result = await renderMessages(model, {
                context: chatContext,
                request,
                toolCallRounds,
                toolCallResults: accumulatedToolResults,
                command: request.command,
                validationError: undefined
            }, stream, developmentMode);
            messages = result.messages;
            const toolResultMetadata = result.metadata.getAll(ToolResultMetadata);
            if (toolResultMetadata?.length) {
                toolResultMetadata.forEach(meta => accumulatedToolResults[meta.toolCallId] = meta.result);
            }

            return runWithFunctions();
        }

        logMessage(mermaidDiagram);
        isMermaidDiagramStreamingIn = false;

        // Validate
        stream.progress('Validating mermaid diagram');
        const diagram = new Diagram(mermaidDiagram);
        const diagramResult = await DiagramEditorPanel.createOrShow(diagram);

        if (diagramResult.success) {
            const openMermaidDiagramCommand: vscode.Command = {
                command: COMMAND_OPEN_DIAGRAM_SVG,
                title: vscode.l10n.t('Open mermaid diagram'),
                arguments: [diagram.content]
            };
            stream.button(openMermaidDiagramCommand);
            return;
        }

        // -- Handle parse error
<<<<<<< HEAD
        logMessage(`Not successful (attempt=${++retries})`);
        if (retries === 1 && mermaidDiagram.indexOf('classDiagram') !== -1) {
            stream.progress('Attempting to fix validation errors');
            validationError = getValidationErrorMessage(result.error, mermaidDiagram, true);
            return runWithFunctions();
        } else if (retries < 3) {
            stream.progress('Attempting to fix validation errors');
            // we might be able to reset the messages to this message only
            validationError = getValidationErrorMessage(result.error, mermaidDiagram, false);
=======
        logMessage(`Not successful (on retry=${++retries})`);
        if (retries < 3) {
            let validationError = '';
            if (retries === 1 && mermaidDiagram.indexOf('classDiagram') !== -1) {
                stream.progress('Attempting to fix validation errors');
                validationError = getValidationErrorMessage(diagramResult.error, mermaidDiagram, true);
            } else {
                stream.progress('Attempting to fix validation errors');
                validationError = getValidationErrorMessage(diagramResult.error, mermaidDiagram, false);
            }
            // tool call results should all be cached, but we need to re-render the prompt with the error message
            const result = await renderMessages(model, {
                context: chatContext,
                request,
                toolCallRounds,
                toolCallResults: accumulatedToolResults,
                command: request.command,
                validationError
            }, stream, developmentMode);
            messages = result.messages;
>>>>>>> a610bda0
            return runWithFunctions();
        } else {
            if (diagramResult.error) {
                logMessage(diagramResult.error);
            }
            stream.markdown('Failed to display your requested mermaid diagram. Check output log for details.\n\n');
            return;
        }

    }; // End runWithFunctions()

    await runWithFunctions();
}

function getValidationErrorMessage(error: string, diagram: string, uml: boolean) {
    let message = `Please fix this mermaid parse error to make the diagram render correctly: ${error}.\n Here is the diagram you provided:\n${diagram}`;
    if (uml) {
        message += fixUmlMessage;
    }
    return message;
}

const fixUmlMessage = "\nRemember when creating the UML diagram in Mermaid, classes are represented as flat structures," +
    " and Mermaid does not support nested class definitions. Instead, each class must be defined separately, and relationships between them must be explicitly stated." +
    "Use association to connect the main class to the nested class, using cardinality to denote relationships (e.g., one-to-many)." +
    " \n example of correct syntax: \n" +
    `
                classDiagram
                    class House {
                        string address
                        int rooms
                        Kitchen kitchen
                    }
                                    
                    class Kitchen {
                        string appliances
                        int size
                    }
                                    
                    House "1" --> "1" Kitchen : kitchen
                `;<|MERGE_RESOLUTION|>--- conflicted
+++ resolved
@@ -162,17 +162,6 @@
         }
 
         // -- Handle parse error
-<<<<<<< HEAD
-        logMessage(`Not successful (attempt=${++retries})`);
-        if (retries === 1 && mermaidDiagram.indexOf('classDiagram') !== -1) {
-            stream.progress('Attempting to fix validation errors');
-            validationError = getValidationErrorMessage(result.error, mermaidDiagram, true);
-            return runWithFunctions();
-        } else if (retries < 3) {
-            stream.progress('Attempting to fix validation errors');
-            // we might be able to reset the messages to this message only
-            validationError = getValidationErrorMessage(result.error, mermaidDiagram, false);
-=======
         logMessage(`Not successful (on retry=${++retries})`);
         if (retries < 3) {
             let validationError = '';
@@ -193,7 +182,6 @@
                 validationError
             }, stream, developmentMode);
             messages = result.messages;
->>>>>>> a610bda0
             return runWithFunctions();
         } else {
             if (diagramResult.error) {
