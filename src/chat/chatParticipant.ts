import * as vscode from 'vscode';
import { logMessage } from '../extension';
import { Diagram } from '../diagram';
import { DiagramEditorPanel } from '../diagramEditorPanel';
import { renderPrompt } from '@vscode/prompt-tsx';
import { MermaidPrompt, ToolResultMetadata } from './mermaidPrompt';
import { ToolCallRound } from './toolMetadata';
import { COMMAND_OPEN_MARKDOWN_FILE } from '../commands';

export function registerChatParticipant(context: vscode.ExtensionContext) {
    const handler: vscode.ChatRequestHandler = chatRequestHandler;

    const participant = vscode.chat.createChatParticipant('copilot-diagram.mermAId', handler);
    participant.iconPath = new vscode.ThemeIcon('pie-chart');
    context.subscriptions.push(participant);
    DiagramEditorPanel.extensionUri = context.extensionUri;
}

async function chatRequestHandler(request: vscode.ChatRequest, chatContext: vscode.ChatContext, stream: vscode.ChatResponseStream, token: vscode.CancellationToken) {
    const models = await vscode.lm.selectChatModels({
        vendor: 'copilot',
        family: 'gpt-4o'
    });

    const model = models[0];

    const options: vscode.LanguageModelChatRequestOptions = {
        justification: 'To collaborate on diagrams',
    };

    options.tools = vscode.lm.tools.map((tool): vscode.LanguageModelChatTool => {
        return {
            name: tool.name,
            description: tool.description,
            parametersSchema: tool.parametersSchema ?? {}
        };
    });
    logMessage(`Available tools: ${options.tools.map(tool => tool.name).join(', ')}`);

    let { messages, references } = await renderPrompt(
        MermaidPrompt,
        {
            context: chatContext,
            request,
            toolCallRounds: [],
            toolCallResults: {},
            command: request.command
        },
        { modelMaxPromptTokens: model.maxInputTokens },
        model);
    references.forEach(ref => {
        if (ref.anchor instanceof vscode.Uri || ref.anchor instanceof vscode.Location) {
            stream.reference(ref.anchor);
        }
    });

    let retries = 0;
    const accumulatedToolResults: Record<string, vscode.LanguageModelToolResult> = {};
    const toolCallRounds: ToolCallRound[] = [];
    const runWithFunctions = async (): Promise<void> => {

        let isMermaidDiagramStreamingIn = false;
        let mermaidDiagram = '';

        const response = await model.sendRequest(messages, options, token);
        const toolCalls: vscode.LanguageModelToolCallPart[] = [];

        let responseStr = '';
        for await (const part of response.stream) {
            if (part instanceof vscode.LanguageModelTextPart) {
                if (!isMermaidDiagramStreamingIn && part.value.includes('```')) {
                    isMermaidDiagramStreamingIn = true;
                }

                if (isMermaidDiagramStreamingIn) {
                    mermaidDiagram += part.value;
                } else {
                    stream.markdown(part.value);
                    responseStr += part.value;
                }
            } else if (part instanceof vscode.LanguageModelToolCallPart) {
                toolCalls.push(part);
            }

        }

        if (toolCalls.length) {
            toolCallRounds.push({
                response: responseStr,
                toolCalls
            });
            const result = (await renderPrompt(
                MermaidPrompt,
                {
                    context: chatContext,
                    request,
                    toolCallRounds,
                    toolCallResults: accumulatedToolResults,
                    command: request.command
                },
                { modelMaxPromptTokens: model.maxInputTokens },
                model));
            messages = result.messages;
            const toolResultMetadata = result.metadatas.getAll(ToolResultMetadata);
            if (toolResultMetadata?.length) {
                toolResultMetadata.forEach(meta => accumulatedToolResults[meta.toolCallId] = meta.result);
            }

            return runWithFunctions();
        }

        logMessage(mermaidDiagram);
        isMermaidDiagramStreamingIn = false;

        // Validate
        stream.progress('Validating mermaid diagram');
        const diagram = new Diagram(mermaidDiagram);

        const result = await DiagramEditorPanel.createOrShow(diagram);

        if (!result.success) {
            if (retries++ < 1) {
                addNestingContext(messages);
            }
            if (retries++ < 2) {
                if (retries++ < 2) {
                    stream.progress('Attempting to fix validation errors');
                    // we might be able to reset the messages to this message only
                    messages.push(vscode.LanguageModelChatMessage.User(`Please fix this error to make the diagram render correctly: ${result.error}. The diagram is below:\n${mermaidDiagram}`));
                    return runWithFunctions();
                } else {
                    if (result.error) {
                        logMessage(result.error);
                    }
                    stream.markdown('Failed to generate diagram from the mermaid content. Check output log for details.\n\n');
                    stream.markdown(mermaidDiagram);
                }
            }
        } else {
            // add button to show markdown file for the diagram
<<<<<<< HEAD
            // TODO: Re-enable
            // if (result.diagramPath) {
            //     const diagramFileUri = vscode.Uri.file(result.diagramPath);
            //     const openNewFileCommand: vscode.Command = {
            //         command: 'vscode.open',
            //         title: vscode.l10n.t('See mermaid diagram markdown'),
            //         arguments: [diagramFileUri]
            //     };
            //     stream.button(openNewFileCommand);
            // }
=======
            const openNewFileCommand: vscode.Command = {
                command: COMMAND_OPEN_MARKDOWN_FILE,
                title: vscode.l10n.t('Open mermaid source'),
                arguments: [diagram.content]
            };
            stream.button(openNewFileCommand);
>>>>>>> 43975ff3
        }
    };

    await runWithFunctions();
}


function addNestingContext(messages: vscode.LanguageModelChatMessage[]) {
    messages.push(vscode.LanguageModelChatMessage.Assistant("Remember when creating the UML diagram in Mermaid, classes are represented as flat structures," +
        " and Mermaid does not support nested class definitions. Instead, each class must be defined separately, and relationships between them must be explicitly stated." +
        "Use association to connect the main class to the nested class, using cardinality to denote relationships (e.g., one-to-many)." +
        " \n example of correct syntax: \n" +
        `
                classDiagram
                    class House {
                        string address
                        int rooms
                        Kitchen kitchen
                    }
                                    
                    class Kitchen {
                        string appliances
                        int size
                    }
                                    
                    House "1" --> "1" Kitchen : kitchen
                `));
}

function specifyAssociations(messages: vscode.LanguageModelChatMessage[]) {
    messages.push(vscode.LanguageModelChatMessage.Assistant("Remember that all class associations/should be defined. In this example:"
        +
        `
            classDiagram
            class Supermarket {
                +Registers: CashRegister[]
            }
            class CashRegister {
                +process(product: Product)
            }
            `
        +
        "This Mermaid diagram is incomplete. You should have this defined like:" + `Supermarket "1" --> "*" CashRegister : has`
    ));
}

function relationshipsContext(messages: vscode.LanguageModelChatMessage[]) {
    const relationships = `
 <|-- Inheritance: Represents a "is-a" relationship where a subclass inherits from a superclass.
*-- Composition: Represents a "whole-part" relationship where the part cannot exist without the whole.
o-- Aggregation: Represents a "whole-part" relationship where the part can exist independently of the whole.
--> Association: Represents a general relationship between classes.
-- Link (Solid): Represents a connection or relationship between instances of classes.
..> Dependency: Represents a "uses" relationship where one class depends on another.
..|> Realization: Represents an implementation relationship where a class implements an interface.
.. Link (Dashed): Represents a weaker connection or relationship between instances of classes.
`;
    messages.push(vscode.LanguageModelChatMessage.Assistant(relationships));
}
<|MERGE_RESOLUTION|>--- conflicted
+++ resolved
@@ -138,25 +138,12 @@
             }
         } else {
             // add button to show markdown file for the diagram
-<<<<<<< HEAD
-            // TODO: Re-enable
-            // if (result.diagramPath) {
-            //     const diagramFileUri = vscode.Uri.file(result.diagramPath);
-            //     const openNewFileCommand: vscode.Command = {
-            //         command: 'vscode.open',
-            //         title: vscode.l10n.t('See mermaid diagram markdown'),
-            //         arguments: [diagramFileUri]
-            //     };
-            //     stream.button(openNewFileCommand);
-            // }
-=======
             const openNewFileCommand: vscode.Command = {
                 command: COMMAND_OPEN_MARKDOWN_FILE,
                 title: vscode.l10n.t('Open mermaid source'),
                 arguments: [diagram.content]
             };
             stream.button(openNewFileCommand);
->>>>>>> 43975ff3
         }
     };
 
